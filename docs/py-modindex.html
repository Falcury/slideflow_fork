--- conflicted
+++ resolved
@@ -6,28 +6,24 @@
 <!--[if gt IE 8]><!--> <html class="no-js" lang="en" > <!--<![endif]-->
 <head>
   <meta charset="utf-8">
-  
+
   <meta name="viewport" content="width=device-width, initial-scale=1.0">
-  
-<<<<<<< HEAD
+
   <title>Python Module Index &mdash; slideflow 1.0.6 documentation</title>
-=======
-  <title>Python Module Index &mdash; slideflow 1.0.4 documentation</title>
->>>>>>> d4d641ef
-  
-
-  
-  
-  
-  
-
-  
-
-  
-  
-    
-
-  
+
+
+
+
+
+
+
+
+
+
+
+
+
+
 
   <link rel="stylesheet" href="_static/css/theme.css" type="text/css" />
   <!-- <link rel="stylesheet" href="_static/pygments.css" type="text/css" /> -->
@@ -37,13 +33,13 @@
     <link rel="search" title="Search" href="search.html" />
 
   <!-- Google Analytics -->
-  
+
   <!-- End Google Analytics -->
-  
-
-
-
-  
+
+
+
+
+
   <script src="_static/js/modernizr.min.js"></script>
 
   <!-- Preload the theme fonts -->
@@ -105,9 +101,9 @@
 
 <body class="pytorch-body">
 
-   
-
-    
+
+
+
 
     <div class="table-of-contents-link-wrapper">
       <span>Table of Contents</span>
@@ -118,21 +114,21 @@
       <div class="pytorch-side-scroll">
         <div class="pytorch-menu pytorch-menu-vertical" data-spy="affix" role="navigation" aria-label="main navigation">
           <div class="pytorch-left-menu-search">
-            
-
-            
-              
-              
+
+
+
+
+
                 <div class="version">
                   1.0
                 </div>
-              
-            
-
-            
-
-
-  
+
+
+
+
+
+
+
 
 
 <div role="search">
@@ -143,15 +139,15 @@
   </form>
 </div>
 
-            
+
           </div>
 
-          
-            
-            
-              
-            
-            
+
+
+
+
+
+
               <p class="caption" role="heading"><span class="caption-text">Overview</span></p>
 <ul>
 <li class="toctree-l1"><a class="reference internal" href="installation.html">Installation</a></li>
@@ -187,8 +183,8 @@
 <li class="toctree-l1"><a class="reference internal" href="tutorial3.html">Tutorial 3: Model evaluation &amp; heatmaps</a></li>
 </ul>
 
-            
-          
+
+
         </div>
       </div>
     </nav>
@@ -196,7 +192,7 @@
     <div class="pytorch-container">
       <div class="pytorch-page-level-bar" id="pytorch-page-level-bar">
         <div class="pytorch-breadcrumbs-wrapper">
-          
+
 
 
 
@@ -215,26 +211,26 @@
 <div role="navigation" aria-label="breadcrumbs navigation">
 
   <ul class="pytorch-breadcrumbs">
-    
+
       <li>
         <a href="index.html">
-          
+
             Docs
-          
+
         </a> &gt;
       </li>
 
-        
+
       <li>Python Module Index</li>
-    
-    
+
+
       <li class="pytorch-breadcrumbs-aside">
-        
+
       </li>
-    
+
   </ul>
 
-  
+
 </div>
         </div>
 
@@ -246,13 +242,13 @@
       <section data-toggle="wy-nav-shift" id="pytorch-content-wrap" class="pytorch-content-wrap">
         <div class="pytorch-content-left">
 
-        
-          
+
+
           <div class="rst-content">
-          
+
             <div role="main" class="main-content" itemscope="itemscope" itemtype="http://schema.org/Article">
              <article itemprop="articleBody" id="pytorch-article" class="pytorch-article">
-              
+
 
    <h1>Python Module Index</h1>
 
@@ -289,16 +285,16 @@
 
 
              </article>
-             
+
             </div>
             <footer>
-  
-
-  
+
+
+
 
     <hr>
 
-  
+
 
   <div role="contentinfo">
     <p>
@@ -306,11 +302,11 @@
 
     </p>
   </div>
-    
+
       <div>
         Built with <a href="http://sphinx-doc.org/">Sphinx</a> using a <a href="https://github.com/rtfd/sphinx_rtd_theme">theme</a> provided by <a href="https://readthedocs.org">Read the Docs</a>.
       </div>
-     
+
 
 </footer>
 
@@ -320,27 +316,27 @@
         <div class="pytorch-content-right" id="pytorch-content-right">
           <div class="pytorch-right-menu" id="pytorch-right-menu">
             <div class="pytorch-side-scroll" id="pytorch-side-scroll-right">
-              
+
             </div>
           </div>
         </div>
       </section>
     </div>
 
-  
-
-
-  
-
-     
+
+
+
+
+
+
        <script type="text/javascript" id="documentation_options" data-url_root="./" src="_static/documentation_options.js"></script>
          <script data-url_root="./" id="documentation_options" src="_static/documentation_options.js"></script>
          <script src="_static/jquery.js"></script>
          <script src="_static/underscore.js"></script>
          <script src="_static/doctools.js"></script>
-     
-
-  
+
+
+
 
   <script type="text/javascript" src="_static/js/vendor/popper.min.js"></script>
   <script type="text/javascript" src="_static/js/vendor/bootstrap.min.js"></script>
@@ -351,7 +347,7 @@
       jQuery(function () {
           SphinxRtdTheme.Navigation.enable(true);
       });
-  </script> 
+  </script>
 
   <!-- Begin Footer -->
 
