--- conflicted
+++ resolved
@@ -1466,12 +1466,9 @@
                     inp = (img, torch.tensor([pred_args.slide_input[s] for s in slide]).to(device))
                 else:
                     inp = (img,)
-<<<<<<< HEAD
-
-                res, _ = model(*inp)
-=======
+
                 res = model(*inp)
->>>>>>> e2a7a4aa
+
                 running_corrects = pred_args.update_corrects(res, yt, running_corrects)
                 running_loss = pred_args.update_loss(res, yt, running_loss, img.size(0))
                 if isinstance(res, list):
