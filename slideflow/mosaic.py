--- conflicted
+++ resolved
@@ -20,15 +20,7 @@
 from functools import partial
 from tqdm import tqdm
 from slideflow.util import log
-<<<<<<< HEAD
-from slideflow.slide import StainNormalizer
 from slideflow.stats import get_centroid_index
-
-class MosaicError(Exception):
-    pass
-=======
-from slideflow.stats import get_centroid_index
->>>>>>> d4d641ef
 
 class Mosaic:
     """Visualization of tiles mapped using dimensionality reduction.
@@ -65,11 +57,7 @@
         """
 
         if not len(tfrecords):
-<<<<<<< HEAD
-            raise ValueError("No tfrecords provided, unable to generate mosaic.")
-=======
             raise errors.TFRecordsNotFoundError
->>>>>>> d4d641ef
 
         tile_point_distances = []
         max_distance_factor = leniency
