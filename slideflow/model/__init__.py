--- conflicted
+++ resolved
@@ -16,13 +16,6 @@
 from math import isnan
 from os.path import exists, join
 from typing import Any, Dict, List, Optional, Tuple, Union
-<<<<<<< HEAD
-=======
-
-import numpy as np
-import scipy.stats as stats
-from tqdm import tqdm
->>>>>>> b5ae6e00
 
 import numpy as np
 import scipy.stats as stats
@@ -31,10 +24,7 @@
 from slideflow.util import Labels, Path
 from slideflow.util import colors as col
 from slideflow.util import log
-<<<<<<< HEAD
 from tqdm import tqdm
-=======
->>>>>>> b5ae6e00
 
 # --- Backend-specific imports ------------------------------------------------
 
@@ -43,8 +33,8 @@
                                             LinearTrainer, ModelParams,
                                             Trainer, UncertaintyInterface)
 elif os.environ['SF_BACKEND'] == 'torch':
-    from slideflow.model.torch import (CPHTrainer,  # type: ignore  # noqa F401
-                                       Features, LinearTrainer, ModelParams,
+    from slideflow.model.torch import CPHTrainer  # type: ignore  # noqa F401
+    from slideflow.model.torch import (Features, LinearTrainer, ModelParams,
                                        Trainer, UncertaintyInterface)
 else:
     raise errors.BackendError(f"Unknown backend {os.environ['SF_BACKEND']}")
